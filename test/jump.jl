using Test
using JuMP
import DiffOpt
import MathOptInterface
const MOI = MathOptInterface
const MOIU = MOI.Utilities
import LinearAlgebra: dot, ⋅, I
import Ipopt
import Ipopt
import HiGHS
import SCS
import DelimitedFiles

@testset "Testing forward on trivial QP" begin
    # using example on https://osqp.org/docs/examples/setup-and-solve.html
    Q = [
        4.0 1.0
        1.0 2.0
    ]
    q = [1.0, 1.0]
    G = [
         1.0 1.0
         1.0 0.0
         0.0 1.0
        -1.0 -1.0
        -1.0 0.0
         0.0 -1.0
    ]
    h = [1, 0.7, 0.7, -1, 0, 0]

    model = JuMP.Model(() -> DiffOpt.diff_optimizer(Ipopt.Optimizer))
    MOI.set(model, MOI.Silent(), true)
    @variable(model, x[1:2])
    @objective(model, Min, dot(Q * x, x) + dot(q, x))
    @constraint(model,
        G * x .<= h,
    )
    optimize!(model)

    @test JuMP.value.(x) ≈ [0.3, 0.7] atol=ATOL rtol=RTOL
end



@testset "Differentiating trivial QP 1" begin
    Q = [
        4.0 1.0
        1.0 2.0
    ]
    q = [1.0, 1.0]
    G = [1.0 1.0]
    h = [-1.0]

    model = JuMP.direct_model(DiffOpt.diff_optimizer(Ipopt.Optimizer))
    MOI.set(model, MOI.Silent(), true)
    x = @variable(model, [1:2])
    @objective(model, Min, dot(Q * x, x) + dot(q, x))
    @constraint(model, ctr_le,
        G * x .<= h,
    )
    optimize!(model)

    @test JuMP.value.(x) ≈ [-0.25, -0.75] atol=ATOL rtol=RTOL

    MOI.set.(model, DiffOpt.ReverseVariablePrimal(), x, 1.0)

    DiffOpt.reverse_differentiate!(model)

<<<<<<< HEAD
    grad = JuMP.constant(MOI.get(model, DiffOpt.ReverseConstraintPrimal(), ctr_le[]))
    @test grad ≈ -1.0  atol=ATOL rtol=RTOL
=======
    DiffOpt.backward(model)

    grad_constraint = JuMP.constant(MOI.get(model, DiffOpt.BackwardOutConstraint(), ctr_le[]))
    @test grad_constraint ≈ -1.0  atol=ATOL rtol=RTOL

    # Test some overloads from https://github.com/jump-dev/DiffOpt.jl/issues/211
    grad_obj = MOI.get(model, DiffOpt.BackwardOutObjective())
    @test JuMP.coefficient(grad_obj, x[1], x[2]) ≈ 
        DiffOpt.quad_sym_half.(grad_obj, x[1], x[2]) atol=ATOL rtol=RTOL

    @test DiffOpt.quad_sym_half(grad_obj, x[1], x[1]) ≈ 
        2 * JuMP.coefficient(grad_obj, x[1], x[1]) atol=ATOL rtol=RTOL
>>>>>>> db871ead

    # TODO: this simple show fails
    @show ctr_le
end

@testset "Differentiating QP with inequality and equality constraints" begin
    # refered from: https://www.mathworks.com/help/optim/ug/quadprog.html#d120e113424
    # Find equivalent qpth program here - https://github.com/AKS1996/jump-gsoc-2020/blob/master/DiffOpt_tests_4_py.ipynb

    Q = [
         1.0 -1.0 1.0;
        -1.0  2.0 -2.0;
         1.0 -2.0 4.0
    ]
    q = [2.0, -3.0, 1.0]
    G = [0.0 0.0 1.0
         0.0 1.0 0.0
         1.0 0.0 0.0
         0.0 0.0 -1.0
         0.0 -1.0 0.0
         -1.0 0.0 0.0
    ]
    h = [1.0, 1.0, 1.0, 0.0, 0.0, 0.0,]
    A = [1.0 1.0 1.0;]
    b = [0.5]

    model = Model(() -> DiffOpt.diff_optimizer(Ipopt.Optimizer))
    MOI.set(model, MOI.Silent(), true)
    @variable(model, x[1:3])
    @objective(model, Min, dot(Q * x, x) + dot(q, x))
    @constraint(model, ctr_le,
        G * x .<= h,
    )
    @constraint(model, ctr_eq,
        A * x .== b,
    )
    optimize!(model)

    @test JuMP.value.(x) ≈ [0.0, 0.5, 0.0] atol=ATOL rtol=RTOL

    MOI.set.(model, DiffOpt.ReverseVariablePrimal(), x, 1.0)

    DiffOpt.reverse_differentiate!(model)

    @test MOIU.isapprox_zero(moi_function(MOI.get(model, DiffOpt.ReverseObjective())), ATOL)

    db = [1.0]
    dA = [0.0 -0.5 0.0]
    for (j,jc) in enumerate(ctr_eq)
        grad = MOI.get(model, DiffOpt.ReverseConstraintPrimal(), jc)
        @test JuMP.constant(grad) ≈ -db[j] atol=ATOL rtol=RTOL
        for (i,iv) in enumerate(x)
            @test JuMP.coefficient(grad, iv) ≈ dA[j,i] atol=ATOL rtol=RTOL
        end
    end


    dh = zeros(6,1)
    dG = zeros(6,3)
    for (j,jc) in enumerate(ctr_le)
        grad = MOI.get(model, DiffOpt.ReverseConstraintPrimal(), jc)
        @test JuMP.constant(grad) ≈ -dh[j] atol=ATOL rtol=RTOL
        for (i,iv) in enumerate(x)
            @test JuMP.coefficient(grad, iv) ≈ dG[j,i] atol=ATOL rtol=RTOL
        end
    end
end

# refered from https://github.com/jump-dev/MathOptInterface.jl/blob/master/src/Test/contquadratic.jl#L3
# Find equivalent CVXPYLayers and QPTH code here:
#               https://github.com/AKS1996/jump-gsoc-2020/blob/master/DiffOpt_tests_1_py.ipynb
@testset "Differentiating MOI examples 1" begin
    # homogeneous quadratic objective
    # Min x^2 + xy + y^2 + yz + z^2
    # st  x + 2y + 3z >= 4 (c1)
    #     x +  y      >= 1 (c2)
    #     x, y, z \in R

    model = JuMP.direct_model(DiffOpt.diff_optimizer(Ipopt.Optimizer))
    MOI.set(model, MOI.Silent(), true)
    @variables(model, begin
        x
        y
        z
    end)
    @constraint(model, c1,
        x + 2y + 3z >= 4
    )
    @constraint(model, c2,
        x +  y      >= 1
    )
    @objective(model, Min,
        x^2 + x*y + y^2 + y*z + z^2
    )

    optimize!(model)

    z = [x, y, z]

    @test JuMP.value.(z) ≈ [4/7, 3/7, 6/7] atol=ATOL rtol=RTOL

    MOI.set.(model, DiffOpt.ReverseVariablePrimal(), z, 1.0)

    DiffOpt.reverse_differentiate!(model)

    dl_dq = [-0.2142857;  0.21428567; -0.07142857]
    dl_dQ = [-0.12244895  0.01530609 -0.11224488;
              0.01530609  0.09183674  0.07653058;
             -0.11224488  0.07653058 -0.06122449]
    expected = dl_dq' * z + z' * (dl_dQ / 2.0) * z
    @test moi_function(MOI.get(model, DiffOpt.ReverseObjective())) ≈ moi_function(expected)  atol=ATOL rtol=RTOL

    dh = [0.35714284; 0.4285714]
    dG = -[0.05102035   0.30612245  0.255102;
           0.06122443   0.36734694  0.3061224]
    for (j,jc) in enumerate([c1, c2])
        grad = MOI.get(model, DiffOpt.ReverseConstraintPrimal(), jc)
        @test JuMP.constant(grad) ≈ -dh[j] atol=ATOL rtol=RTOL
        for (i,iv) in enumerate(z)
            @test JuMP.coefficient(grad, iv) ≈ dG[j,i] atol=ATOL rtol=RTOL
        end
    end
end

@testset "Differentiating MOI examples 2 - non trivial backward pass vector" begin
    # non-homogeneous quadratic objective
    #    minimize 2 x^2 + y^2 + xy + x + y
    #       s.t.  x, y >= 0
    #             x + y = 1 (c1)

    model = JuMP.Model(() -> DiffOpt.diff_optimizer(Ipopt.Optimizer))
    MOI.set(model, MOI.Silent(), true)
    @variable(model, x ≥ 0);
    @variable(model, y ≥ 0);
    @constraint(model, c1, x + y == 1)
    @objective(model, Min, 2 * x^2 + y^2 + x * y + x + y)

    optimize!(model)

    z = [x, y]

    @test JuMP.value.(z) ≈ [0.25, 0.75] atol=ATOL rtol=RTOL

    MOI.set.(model, DiffOpt.ReverseVariablePrimal(), z, [1.3, 0.5])

    DiffOpt.reverse_differentiate!(model)

    dl_dq = [-0.2; 0.2]
    dl_dQ = [-0.05   -0.05;
             -0.05    0.15]
    expected = dl_dq' * z + z' * (dl_dQ / 2.0) * z
    @test moi_function(MOI.get(model, DiffOpt.ReverseObjective())) ≈ moi_function(expected)  atol=ATOL rtol=RTOL

    func = MOI.get(model, DiffOpt.ReverseConstraintPrimal(), c1)
    @test -0.7 ≈ JuMP.constant(func) atol=ATOL rtol=RTOL

    dl_dA = [0.375 -1.075]
    for (j, vi) in enumerate(z)
        @test dl_dA[j] ≈ JuMP.coefficient(func, vi) atol=ATOL rtol=RTOL
    end

    c_le = [LowerBoundRef(x), LowerBoundRef(y)]

    dl_dh = [1e-8; 1e-8]
    dl_dG = [1e-8  1e-8; 1e-8 1e-8]
    for (j,jc) in enumerate(c_le)
        grad = MOI.get(model, DiffOpt.ReverseConstraintPrimal(), jc)
        @test JuMP.constant(grad) ≈ dl_dh[j] atol=ATOL rtol=RTOL
        for (i,iv) in enumerate(z)
            @test JuMP.coefficient(grad, iv) ≈ dl_dG[j,i] atol=ATOL rtol=RTOL
        end
    end

end

@testset "Differentiating non trivial convex QP JuMP" begin
    nz = 10
    nineq_le = 25
    neq = 10

    # read matrices from files
    names = ["P", "q", "G", "h", "A", "b"]
    matrices = []

    for name in names
        push!(matrices, DelimitedFiles.readdlm(joinpath(dirname(dirname(pathof(DiffOpt))), "test", "data", name * ".txt"), ' ', Float64, '\n'))
    end

    Q, q, G, h, A, b = matrices
    q = vec(q)
    h = vec(h)
    b = vec(b)

    model = JuMP.Model(() -> DiffOpt.diff_optimizer(Ipopt.Optimizer))
    MOI.set(model, MOI.Silent(), true)

    @variable(model, x[1:nz])

    @objective(model, Min, dot(Q * x, x) + dot(q, x))
    @constraint(model, c_le, G * x .<= h)
    @constraint(model, c_eq, A * x .== b)

    optimize!(model)

    MOI.set.(model, DiffOpt.ReverseVariablePrimal(), x, 1.0)

    # compute gradients
    DiffOpt.reverse_differentiate!(model)


    # read gradients from files
    param_names = ["dP", "dq", "dG", "dh", "dA", "db"]
    grads_actual = []

    for name in param_names
        push!(grads_actual,
            DelimitedFiles.readdlm(
                joinpath(@__DIR__, "data", "$(name).txt"),
                ' ', Float64, '\n',
            )
        )
    end

    dq = grads_actual[2]
    dh = grads_actual[4]
    db = grads_actual[6]

    grad = MOI.get(model, DiffOpt.ReverseObjective())
    @test moi_function(grad) ≈ moi_function(dq ⋅ x) atol=1e-2 rtol=1e-2

    for (i, ci) in enumerate(c_le)
        @test -dh[i] ≈ JuMP.constant(MOI.get(model,
            DiffOpt.ReverseConstraintPrimal(), ci)) atol=1e-2 rtol=1e-2
    end

    for (i, ci) in enumerate(c_eq)
        @test -db[i] ≈ JuMP.constant(MOI.get(model,
            DiffOpt.ReverseConstraintPrimal(), ci)) atol=1e-2 rtol=1e-2
    end

    # # testing differences
    # for i in 1:size(grads)[1]
    #     @test grads[i] ≈  grads_actual[i] atol=1e-2 rtol=1e-2
    # end
end

@testset "Differentiating LP; checking gradients for non-active contraints" begin
    # Issue #40 from Gurobi.jl
    # min  x
    # s.t. x >= 0
    #      x >= 3

    model = direct_model(DiffOpt.diff_optimizer(HiGHS.Optimizer))
    MOI.set(model, MOI.Silent(), true)

    @variable(model, x[1:1])

    @objective(model, Min, 1.1 * x[1])
    @constraint(model, c1, x[1] ≥ 0)
    @constraint(model, c2, x[1] ≥ 3)

    optimize!(model)

    # obtain gradients
    MOI.set.(model, DiffOpt.ReverseVariablePrimal(), x, 1.0)

    DiffOpt.reverse_differentiate!(model)

    c_le = [c1, c2]

    dh = [0.0, 1.0]
    dG = [0.0, -3.0]
    for (j,jc) in enumerate(c_le)
        grad = MOI.get(model, DiffOpt.ReverseConstraintPrimal(), jc)
        @test JuMP.constant(grad) ≈ -dh[j] atol=ATOL rtol=RTOL
        for (i,iv) in enumerate(x)
            @test JuMP.coefficient(grad, iv) ≈ dG[j,i] atol=ATOL rtol=RTOL
        end
    end


    model = direct_model(DiffOpt.diff_optimizer(HiGHS.Optimizer))
    MOI.set(model, MOI.Silent(), true)

    @variable(model, x[1:1])

    @objective(model, Min, x[1])
    @constraint(model, c1, x[1] ≥ 0)
    @constraint(model, c2, x[1] ≥ 3)

    optimize!(model)

    MOI.set.(model, DiffOpt.ReverseVariablePrimal(), x, 1.0)

    DiffOpt.reverse_differentiate!(model)

    c_le = [c1, c2]

    dh = [0.0, 1.0]
    dG = [0.0, -3.0]
    for (j,jc) in enumerate(c_le)
        grad = MOI.get(model, DiffOpt.ReverseConstraintPrimal(), jc)
        @test JuMP.constant(grad) ≈ -dh[j] atol=ATOL rtol=RTOL
        for (i,iv) in enumerate(x)
            @test JuMP.coefficient(grad, iv) ≈ dG[j,i] atol=ATOL rtol=RTOL
        end
    end
end


@testset "Differentiating LP; checking gradients for non-active contraints" begin
    # refered from - https://en.wikipedia.org/wiki/Simplex_algorithm#Example

    # max 2x + 3y + 4z
    # s.t. 3x+2y+z <= 10
    #      2x+5y+3z <= 15
    #      x,y,z >= 0

    model = direct_model(DiffOpt.diff_optimizer(SCS.Optimizer))
    MOI.set(model, MOI.Silent(), true)
    @variable(model, v[1:3] ≥ 0)
    @objective(model, Min, dot([-2.0, -3.0, -4.0], v))
    (x, y, z) = v

    @constraint(model, c1, 3x+2y+z <= 10)
    @constraint(model, c2, 2x+5y+3z <= 15)
    optimize!(model)

    MOI.set.(model, DiffOpt.ReverseVariablePrimal(), v, 1.0)

    DiffOpt.reverse_differentiate!(model)

    dQ = zeros(3,3)
    dc = zeros(3)
    dG = [0.0 0.0 0.0;
          0.0 0.0 -5/3;
          0.0 0.0 -5/3;
          0.0 0.0 10/3;
          0.0 0.0 0.0]
    dh = [0.0; 1/3; 1/3; -2/3; 0.0]

    cb = LowerBoundRef.(v)
    cc = [c1, c2]
    ctrs = vcat(cc, cb)#, cc)

    expected = dc' * v + v' * dQ * v
    grad = MOI.get(model, DiffOpt.ReverseObjective())
    @test moi_function(grad) ≈ moi_function(expected) atol=ATOL rtol=RTOL

    for (j,jc) in enumerate(ctrs)
        grad = MOI.get(model, DiffOpt.ReverseConstraintPrimal(), jc)
        @test JuMP.constant(grad) ≈ -dh[j] atol=ATOL rtol=RTOL
        for (i,iv) in enumerate(v)
            @test JuMP.coefficient(grad, iv) ≈ dG[j,i] atol=ATOL rtol=RTOL
        end
    end
end


@testset "Differentiating LP with variable bounds" begin
    # max 2x + 3y + 4z
    # s.t. 3x+2y+z <= 10
    #      2x+5y+3z <= 15
    #      x ≤ 3
    #      0 ≤ y ≤ 2
    #      z ≥ 2
    #      x,y,z >= 0
    # variant of previous test with same solution

    model = direct_model(DiffOpt.diff_optimizer(HiGHS.Optimizer))
    MOI.set(model, MOI.Silent(), true)
    @variable(model, v[1:3] ≥ 0)
    (x, y, z) = v
    @objective(model, Max, 2x + 3y + 4z)
    @constraint(model, c1, 3x+2y+z <= 10)
    @constraint(model, c2, 2x+5y+3z <= 15)
    @constraint(model, c3, x ≤ 3)
    @constraint(model, c4, 1.0 * y ≤ 2)
    @constraint(model, c5, z ≥ 2)

    optimize!(model)

    MOI.set.(model, DiffOpt.ReverseVariablePrimal(), v, 1.0)

    DiffOpt.reverse_differentiate!(model)

    dQ = zeros(3,3)
    dc = zeros(3)
    dG = [0.0 0.0 0.0
          0.0 0.0 -5/3
          0.0 0.0 0.0
          0.0 0.0 0.0
          0.0 0.0 0.0
          0.0 0.0 -5/3
          0.0 0.0 10/3
          0.0 0.0 0.0
          ]
    dh = [0.0, 1/3, 0.0, 0.0, 0.0, 1/3, -2/3, 0.0]

    cb = LowerBoundRef.(v)
    cc = [c1, c2, c3, c4, c5]
    ctrs = vcat(cc, cb)

    expected = dc' * v + v' * dQ * v
    grad = MOI.get(model, DiffOpt.ReverseObjective())
    @test moi_function(grad) ≈ moi_function(expected) atol=ATOL rtol=RTOL

    for (j,jc) in enumerate(ctrs)
        grad = MOI.get(model, DiffOpt.ReverseConstraintPrimal(), jc)
        @test JuMP.constant(grad) ≈ -dh[j] atol=ATOL rtol=RTOL
        for (i,iv) in enumerate(v)
            @test JuMP.coefficient(grad, iv) ≈ dG[j,i] atol=ATOL rtol=RTOL
        end
    end
end

@testset "Differentiating simple SOCP" begin
    # referred from _soc2test, https://github.com/jump-dev/MathOptInterface.jl/blob/master/src/Test/contconic.jl#L1355
    # find equivalent diffcp python program here: https://github.com/AKS1996/jump-gsoc-2020/blob/master/diffcp_socp_1_py.ipynb

    # Problem SOC2
    # min  x
    # s.t. y ≥ 1/√2
    #      x² + y² ≤ 1
    # in conic form:
    # min  x
    # s.t.  -1/√2 + y ∈ R₊
    #        1 - t ∈ {0}
    #      (t,x,y) ∈ SOC₃

    model = JuMP.direct_model(DiffOpt.diff_optimizer(SCS.Optimizer))
    MOI.set(model, MOI.Silent(), true)
    @variable(model, x)
    @variable(model, y)
    @variable(model, t)

    vv = [x,y,t]

    @objective(model, Min, x)
    @constraint(model, c1, [-1/√2 + y] in MOI.Nonnegatives(1))
    @constraint(model, c2, [1 - t] in MOI.Zeros(1))
    @constraint(model, c3, [1.0 * t, x, y] in SecondOrderCone())

    optimize!(model)

    v = JuMP.value.(vv)
    # slack variables
    s = collect(Iterators.flatten(JuMP.value.([c1, c2, c3])))
    y = collect(Iterators.flatten(JuMP.dual.([c1, c2, c3])))

    # these matrices are benchmarked with the output generated by diffcp
    # refer the python file mentioned above to get equivalent python source code
    @test v ≈ [-1/√2; 1/√2; 1.0] atol=ATOL rtol=RTOL
    @test s ≈ [0.0, 0.0, 1.0, -1/√2, 1/√2] atol=ATOL rtol=RTOL
    @test y ≈ [1, √2, √2, 1, -1] atol=ATOL rtol=RTOL

    dA = zeros(5, 3)
    dA[1:3, :] .= Matrix(1.0I, 3, 3)
    db = zeros(5)
    dc = zeros(3)

    MOI.set.(model, DiffOpt.ReverseVariablePrimal(), vv, 1.0)

    @test_broken DiffOpt.reverse_differentiate!(model)

    # TODO add tests

end<|MERGE_RESOLUTION|>--- conflicted
+++ resolved
@@ -66,23 +66,18 @@
 
     DiffOpt.reverse_differentiate!(model)
 
-<<<<<<< HEAD
-    grad = JuMP.constant(MOI.get(model, DiffOpt.ReverseConstraintPrimal(), ctr_le[]))
-    @test grad ≈ -1.0  atol=ATOL rtol=RTOL
-=======
-    DiffOpt.backward(model)
-
-    grad_constraint = JuMP.constant(MOI.get(model, DiffOpt.BackwardOutConstraint(), ctr_le[]))
+    DiffOpt.reverse_differentiate!(model)
+
+    grad_constraint = JuMP.constant(MOI.get(model, DiffOpt.ReverseConstraintPrimal(), ctr_le[]))
     @test grad_constraint ≈ -1.0  atol=ATOL rtol=RTOL
 
     # Test some overloads from https://github.com/jump-dev/DiffOpt.jl/issues/211
-    grad_obj = MOI.get(model, DiffOpt.BackwardOutObjective())
+    grad_obj = MOI.get(model, DiffOpt.ReverseObjective())
     @test JuMP.coefficient(grad_obj, x[1], x[2]) ≈ 
         DiffOpt.quad_sym_half.(grad_obj, x[1], x[2]) atol=ATOL rtol=RTOL
 
     @test DiffOpt.quad_sym_half(grad_obj, x[1], x[1]) ≈ 
         2 * JuMP.coefficient(grad_obj, x[1], x[1]) atol=ATOL rtol=RTOL
->>>>>>> db871ead
 
     # TODO: this simple show fails
     @show ctr_le
