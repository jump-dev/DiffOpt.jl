# Copyright (c) 2020: Akshay Sharma and contributors
#
# Use of this source code is governed by an MIT-style license that can be found
# in the LICENSE.md file or at https://opensource.org/licenses/MIT.

module TestMOIWrapper

using Test
import DiffOpt
import HiGHS
import IterativeSolvers
import MathOptInterface as MOI

const ATOL = 2e-4
const RTOL = 2e-4

function runtests()
    for name in names(@__MODULE__; all = true)
        if startswith("$name", "test_")
            @testset "$(name)" begin
                getfield(@__MODULE__, name)()
            end
        end
    end
    return
end

function test_moi_test_runtests()
    model = DiffOpt.diff_optimizer(HiGHS.Optimizer)
    # `Variable.ZerosBridge` makes dual needed by some tests fail.
    # MOI.Bridges.remove_bridge(
    #     model.optimizer.optimizer.optimizer,
    #     MOI.Bridges.Variable.ZerosBridge{Float64},
    # )
    MOI.set(model, MOI.Silent(), true)
<<<<<<< HEAD
    config = MOI.Test.Config(; atol = 1e-7)
    MOI.Test.runtests(model, config; exclude = ["test_solve_conflict"])
=======
    config =
        MOI.Test.Config(; atol = 1e-7, exclude = Any[MOI.compute_conflict!])
    MOI.Test.runtests(model, config)
>>>>>>> 2d346bb0
    return
end

function test_FEASIBILITY_SENSE_zeros_objective()
    model = DiffOpt.diff_optimizer(HiGHS.Optimizer)
    MOI.set(model, MOI.Silent(), true)
    x = MOI.add_variable(model)
    MOI.add_constraint(model, x, MOI.GreaterThan(1.0))
    MOI.set(model, MOI.ObjectiveSense(), MOI.MIN_SENSE)
    MOI.set(model, MOI.ObjectiveFunction{MOI.VariableIndex}(), x)
    MOI.optimize!(model)
    @test MOI.get(model, MOI.ObjectiveValue()) ≈ 1.0 atol = ATOL rtol = RTOL
    MOI.set(model, MOI.ObjectiveSense(), MOI.FEASIBILITY_SENSE)
    MOI.optimize!(model)
    @test MOI.get(model, MOI.ObjectiveValue()) == 0.0
    return
end

function test_forward_or_reverse_without_optimizing_throws()
    model = DiffOpt.diff_optimizer(HiGHS.Optimizer)
    MOI.set(model, MOI.Silent(), true)
    x = MOI.add_variable(model)
    MOI.add_constraint(model, x, MOI.GreaterThan(1.0))
    MOI.set(model, MOI.ObjectiveSense(), MOI.MIN_SENSE)
    MOI.set(model, MOI.ObjectiveFunction{MOI.VariableIndex}(), x)
    # do not optimize, just try to differentiate
    @test_throws ErrorException DiffOpt.forward_differentiate!(model)
    @test_throws ErrorException DiffOpt.reverse_differentiate!(model)
    # impossible constraint
    MOI.add_constraint(model, x, MOI.LessThan(0.5))
    MOI.optimize!(model)
    @test_throws ErrorException DiffOpt.forward_differentiate!(model)
    @test_throws ErrorException DiffOpt.reverse_differentiate!(model)
    return
end

struct TestSolver end

# always use IterativeSolvers
function DiffOpt.QuadraticProgram.solve_system(
    ::TestSolver,
    LHS,
    RHS,
    iterative::Bool,
)
    return IterativeSolvers.lsqr(LHS, RHS)
end

function test_setting_the_linear_solver_in_the_quadratic_solver()
    model = DiffOpt.QuadraticProgram.Model()
    @test MOI.supports(model, DiffOpt.QuadraticProgram.LinearAlgebraSolver())
    @test MOI.get(model, DiffOpt.QuadraticProgram.LinearAlgebraSolver()) ===
          nothing
    MOI.set(model, DiffOpt.QuadraticProgram.LinearAlgebraSolver(), TestSolver())
    @test MOI.get(model, DiffOpt.QuadraticProgram.LinearAlgebraSolver()) ==
          TestSolver()
    MOI.empty!(model)
    @test MOI.get(model, DiffOpt.QuadraticProgram.LinearAlgebraSolver()) ==
          TestSolver()
    return
end

function _test_dU_from_dQ(U, dU)
    dQ = dU'U + U'dU
    _dU = copy(dQ)
    __dU = copy(dQ)
    # Compiling
    DiffOpt.dU_from_dQ!(__dU, U)
    @test @allocated(DiffOpt.dU_from_dQ!(_dU, U)) == 0
    @test _dU ≈ dU
    return
end

function test_dU_from_dQ()
    _test_dU_from_dQ(2ones(1, 1), 3ones(1, 1))
    U = [1 2; 0 1]
    dU = [1 -1; 0 1]
    _test_dU_from_dQ(U, dU)
    U = [-3 5; 0 2.5]
    dU = [2 3.5; 0 -2]
    _test_dU_from_dQ(U, dU)
    U = [1.5 2 -1; 0 -1 3.5; 0 0 -2]
    dU = [2.5 -1 2; 0 5 -3; 0 0 3]
    _test_dU_from_dQ(U, dU)
    return
end

end  # module

TestMOIWrapper.runtests()<|MERGE_RESOLUTION|>--- conflicted
+++ resolved
@@ -33,14 +33,9 @@
     #     MOI.Bridges.Variable.ZerosBridge{Float64},
     # )
     MOI.set(model, MOI.Silent(), true)
-<<<<<<< HEAD
-    config = MOI.Test.Config(; atol = 1e-7)
-    MOI.Test.runtests(model, config; exclude = ["test_solve_conflict"])
-=======
     config =
         MOI.Test.Config(; atol = 1e-7, exclude = Any[MOI.compute_conflict!])
     MOI.Test.runtests(model, config)
->>>>>>> 2d346bb0
     return
 end
 
