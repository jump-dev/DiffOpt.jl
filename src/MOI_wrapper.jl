"""
Constructs a Differentiable Optimizer model from a MOI Optimizer.
Supports `forward` and `backward` methods for solving and differentiating the model respectectively.

## Note
Currently supports differentiating linear and quadratic programs only.
"""

const VI = MOI.VariableIndex
const CI = MOI.ConstraintIndex

const SUPPORTED_OBJECTIVES = Union{
    MOI.SingleVariable,
    MOI.ScalarAffineFunction{Float64},
    MOI.ScalarQuadraticFunction{Float64}
}

const SUPPORTED_SCALAR_SETS = Union{
    MOI.GreaterThan{Float64},
    MOI.LessThan{Float64},
    MOI.EqualTo{Float64},
    MOI.Interval{Float64}
}

const SUPPORTED_SCALAR_FUNCTIONS = Union{
    MOI.SingleVariable,
    MOI.ScalarAffineFunction{Float64}
}

const SUPPORTED_VECTOR_FUNCTIONS = Union{
    MOI.VectorOfVariables,
    MOI.VectorAffineFunction{Float64},
}

const SUPPORTED_VECTOR_SETS = Union{
    MOI.Zeros,
    MOI.Nonpositives,
    MOI.Nonnegatives,
    MOI.SecondOrderCone,
    MOI.PositiveSemidefiniteConeTriangle,
}

"""
    diff_optimizer(optimizer_constructor)::Optimizer

Creates a `DiffOpt.Optimizer`, which is an MOI layer with an internal optimizer
and other utility methods. Results (primal, dual and slack values) are obtained
by querying the internal optimizer instantiated using the
`optimizer_constructor`. These values are required for find jacobians with respect to problem data.

One define a differentiable model by using any solver of choice. Example:

```julia
julia> using DiffOpt, GLPK

julia> model = diff_optimizer(GLPK.Optimizer)
julia> model.add_variable(x)
julia> model.add_constraint(...)

julia> backward_quad(model)  # for convex quadratic models

julia> backward_quad(model)  # for convex conic models
```
"""
function diff_optimizer(optimizer_constructor)::Optimizer
    return Optimizer(MOI.instantiate(optimizer_constructor, with_bridge_type=Float64))
end

# TODO: arragen this in fields
Base.@kwdef struct QPCache
    problem_data::Tuple{
        Matrix{Float64}, Vector{Float64}, # Q, q
        Matrix{Float64}, Vector{Float64}, # G, h
        Matrix{Float64}, Vector{Float64}, # A, b
        Int, Vector{VI}, # nz, var_list
        Int, Vector{MOI.ConstraintIndex{MOI.ScalarAffineFunction{Float64}, MOI.LessThan{Float64}}}, # nineq_le, le_con_idx
        Int, Vector{MOI.ConstraintIndex{MOI.ScalarAffineFunction{Float64}, MOI.GreaterThan{Float64}}}, # nineq_ge, ge_con_idx
        Int, Vector{MOI.ConstraintIndex{MOI.SingleVariable, MOI.LessThan{Float64}}}, # nineq_sv_le, le_con_sv_idx
        Int, Vector{MOI.ConstraintIndex{MOI.SingleVariable, MOI.GreaterThan{Float64}}}, # nineq_sv_ge, ge_con_sv_idx
        Int, Vector{MOI.ConstraintIndex{MOI.ScalarAffineFunction{Float64}, MOI.EqualTo{Float64}}}, # neq, eq_con_idx
        Int, Vector{MOI.ConstraintIndex{MOI.SingleVariable, MOI.EqualTo{Float64}}}, # neq_sv, eq_con_sv_idx
    }
    inequality_duals::Vector{Float64}
    equality_duals::Vector{Float64}
    lhs::SparseMatrixCSC{Float64, Int}
end
Base.@kwdef struct ConicCache
    M::SparseMatrixCSC{Float64, Int}
    vp::Vector
    Dπv::BlockDiagonals.BlockDiagonal{Float64, Matrix{Float64}}
    xys::NTuple{3, Vector{Float64}}
    A::SparseMatrixCSC{Float64, Int}
    b::Vector{Float64}
    c::Vector{Float64}
end
const CACHE_TYPE = Union{
    Nothing,
    QPCache,
    ConicCache,
}

Base.@kwdef struct QPForwBackCache
    dz::Vector{Float64}
    dλ::Vector{Float64}
    dν::Vector{Float64}
end
Base.@kwdef struct ConicForwCache
    du::Vector{Float64}
    dv::Vector{Float64}
    dw::Vector{Float64}
end
Base.@kwdef struct ConicBackCache
    g::Vector{Float64}
    πz::Vector{Float64}
end
const CACHE_FORW_TYPE = Union{
    Nothing,
    QPForwBackCache,
    ConicForwCache,
}
const CACHE_BACK_TYPE = Union{
    Nothing,
    QPForwBackCache,
    ConicBackCache,
}
# TODO bechmark access to these, ^^, type unstable type
# possibly add fields for all of them

const MOIDD = MOI.Utilities.DoubleDicts

# TODO: possibly use sparse vector/MatrixCSC format for better performance
# will need to keep indices correct
Base.@kwdef struct DiffInputCache
    dx::Dict{VI, Float64}
    dA::MOIDD.DoubleDict{Dict{VI,Float64}} # also includes G for QPs
    db::MOIDD.DoubleDict{Float64} # also includes h for QPs
    dc::Dict{VI, Float64}
    dQ::Dict{Tuple{VI, VI}, Float64}
end

struct ForwardDiffIn{T} <: MOI.AbstractModelAttribute end
struct ForwardDiffOut{T} <: MOI.AbstractModelAttribute end
struct BackwardDiffIn{T} <: MOI.AbstractModelAttribute end
struct BackwardDiffOut{T} <: MOI.AbstractModelAttribute end

struct LinearObjective <: MOI.AbstractModelAttribute end #(var)
struct QuadraticObjective <: MOI.AbstractModelAttribute end #(var, var)
struct ConstraintConstant <: MOI.AbstractModelAttribute end #(con)
struct ConstraintCoefficient <: MOI.AbstractModelAttribute end #(var, con)

get_dx(model::Optimizer, i) = get_dx(model.forw_grad_cache, model.gradient_cache, i)
function get_dx(cache::ConicForwCache, ::ConicCache, i)
    return cache.dz[i]
end
function get_dx(f_cache::QPForwBackCache, g_cache::QPCache, i)
    du = f_cache.du
    dw = f_cache.dw
    x = g_cache.xys[1]
    return du[i] - x[i] * dw
end

get_dc(model::Optimizer, i) = get_dc(model.forw_grad_cache, model.gradient_cache, i)
function get_dc(b_cache::ConicBackCache, ::ConicCache, i)
    g = b_cache.g
    πz = b_cache.πz
    dQ_i_end = - g[i] * πz[end]
    dQ_end_i = - g[end] * πz[i]
    return - dQ_i_end + dQ_i_end
end
function get_dc(b_cache::QPForwBackCache, g_cache::QPCache, i)
    dz = b_cache.dz
    return dz[i]
end

get_dQ(model::Optimizer, i, j) = get_dQ(model.forw_grad_cache, model.gradient_cache, i, j)
function get_dQ(b_cache::ConicBackCache, ::ConicCache, i, j)
    error("Quadratic function not availablein conic model differentiation")
end
function get_dQ(b_cache::QPForwBackCache, g_cache::QPCache, i, j)
    # TODO move z to cache
    z = model.primal_optimal
    dz = b_cache.dz
    return 0.5 * (dz[i] * z[j] + z[i] * dz[j])
end

get_dA(model::Optimizer, i, j) = get_dA(model.forw_grad_cache, model.gradient_cache, i, j)
function get_dA(b_cache::ConicBackCache, ::ConicCache, i, j)
    (x, y, _) = g_cache.xys
    n = length(x) # columns in A
    m = length(y) # lines in A
    # dA = - dQ[1:n, n+1:n+m]' + dQ[n+1:n+m, 1:n]
    dQ_i_nj =  - g[i] * πz[n+j]
    dQ_nj_i =  - g[n+j] * πz[i]
    return - dQ_i_nj + dQ_nj_i
end
function get_dA(b_cache::QPForwBackCache, g_cache::QPCache, i, j)
    # TODO move z to cache
    z = model.primal_optimal
    dz = b_cache.dz
    if true # A
        ν = g_cache.equality_duals
        dν = b_cache.dν
        return dν[i] * z[j] + ν[i] * dz[j]
    else # G
        λ = g_cache.inequality_duals
        dλ = b_cache.dλ
        return λ[i] * (dλ[i] * z[j] + λ[i] * dz[j])
    end
end

get_db(model::Optimizer, i) = get_db(model.forw_grad_cache, model.gradient_cache, i)
function get_db(b_cache::ConicBackCache, ::ConicCache, i)
    (x, _, _) = g_cache.xys
    n = length(x) # columns in A
    # db = - dQ[n+1:n+m, end] + dQ[end, n+1:n+m]'
    dQ_ni_end = - g[n+i] * πz[end]
    dQ_end_ni = - g[end] * πz[n+i]
    return - dQ_ni_end + dQ_end_ni
end
function get_db(b_cache::QPForwBackCache, g_cache::QPCache, i)
    dν = b_cache.dν
    return - dν[i]
end

# TODO: vector/batched version of these methods for better performance
function MOI.get(model::Optimizer, ::ForwardDiffOut{VariablePrimal}, vi::VI)
    i = error("get i from vi")
    return get_dx(model, i)
end
function MOI.get(model::Optimizer, ::BackwardDiffIn{VariablePrimal}, vi::VI)
    return get(model.input_cache.dx, vi, 0.0)
end
function MOI.set(model::Optimizer, ::BackwardDiffIn{VariablePrimal}, vi::VI, val)
    model.input_cache.dx[vi] = val
    return
end

function MOI.get(model::Optimizer, ::BackwardDiffOut{LinearObjective}, vi::VI)
    i = error("get i from vi")
    return get_dc(model, i)
end
function MOI.get(model::Optimizer, ::ForwardDiffIn{LinearObjective}, vi::VI)
    return get(model.input_cache.dc, vi, 0.0)
end
function MOI.set(model::Optimizer, ::ForwardDiffIn{LinearObjective}, vi::VI, val)
    model.input_cache.dc[vi] = val
    return
end

function MOI.get(model::Optimizer,
    ::BackwardDiffOut{QuadraticObjective}, vi1::VI, vi2::VI)
    # (vi1, vi2) = ifelse(index(vi1) <= index(vi2), (vi1, vi2), (vi2, vi1))
    i = error("get i from vi1")
    j = error("get j from vi2")
    return get_dQ(model, i, j)
end
function MOI.get(model::Optimizer,
    ::ForwardDiffIn{QuadraticObjective}, vi1::VI, vi2::VI)
    tuple = ifelse(index(vi1) <= index(vi2), (vi1, vi2), (vi2, vi1))
    return get(model.input_cache.dQ, tuple, 0.0)
end
function MOI.set(model::Optimizer,
    ::ForwardDiffIn{QuadraticObjective}, vi1::VI, vi2::VI, val)
    tuple = ifelse(index(vi1) <= index(vi2), (vi1, vi2), (vi2, vi1))
    model.input_cache.dQ[tuple] = val
    return
end

# TODO: deal with vector constraints
function MOI.get(model::Optimizer,
    ::BackwardDiffOut{ConstraintConstant}, ci::CI{F,S}) where {F,S}
    i = error("get i from ci")
    return get_db(model, i)
end
function MOI.get(model::Optimizer,
    ::ForwardDiffIn{ConstraintConstant}, ci::CI{F,S}) where {F,S}
    return get(model.input_cache.db, ci, 0.0)
end
function MOI.set(model::Optimizer,
    ::ForwardDiffIn{ConstraintConstant}, ci::CI{F,S}, val) where {F,S}
    model.input_cache.db[ci] = val
    return
end

# TODO: deal with vector constraints
function MOI.get(model::Optimizer,
    ::BackwardDiffOut{ConstraintCoefficient}, vi::VI, ci::CI{F,S}) where {F,S}
    i = error("get i from ci")
    j = error("get j from vi")
    return get_dA(model, i, j)
end
function MOI.get(model::Optimizer,
    ::ForwardDiffIn{ConstraintCoefficient}, vi::VI, ci::CI{F,S}) where {F,S}
    dict = get(model.input_cache.dA, ci, nothing)
    if dict === nothing
        return 0.0
    else
        return get(dict, vi, 0.0)
    end
end
function MOI.set(model::Optimizer,
    ::ForwardDiffIn{ConstraintCoefficient}, vi::VI, ci::CI{F,S}, val) where {F,S}
    dict = get(model.input_cache.dA, ci, nothing)
    if dict === nothing
        model.input_cache.dA[ci] = Dict(vi => val)
    else
        dict[vi] = val
    end
    return
end

mutable struct Optimizer{OT <: MOI.ModelLike} <: MOI.AbstractOptimizer
    optimizer::OT
    primal_optimal::Vector{Float64}  # solution
    var_idx::Vector{VI}
    # this one is needed in case we want to send a different perturbation
    gradient_cache::CACHE_TYPE
    # these are needed to query projection results sparsely
    forw_grad_cache::CACHE_FORW_TYPE
    back_grad_cache::CACHE_BACK_TYPE
    input_cache::DiffInputCache

    function Optimizer(optimizer_constructor::OT) where {OT <: MOI.ModelLike}
        new{OT}(
            optimizer_constructor,
            zeros(0),
            Vector{VI}(),
            nothing,
            nothing,
            nothing,
            DiffInputCache(),
        )
    end
end

function MOI.add_variable(model::Optimizer)
    model.gradient_cache = nothing
    vi = MOI.add_variable(model.optimizer)
    push!(model.var_idx, vi)
    return vi
end

function MOI.add_variables(model::Optimizer, N::Int)
    model.gradient_cache = nothing
    return VI[MOI.add_variable(model) for i in 1:N]
end

function MOI.add_constraint(model::Optimizer, f::SUPPORTED_SCALAR_FUNCTIONS, s::SUPPORTED_SCALAR_SETS)
    model.gradient_cache = nothing
    return MOI.add_constraint(model.optimizer, f, s)
end

function MOI.add_constraint(model::Optimizer, vf::SUPPORTED_VECTOR_FUNCTIONS, s::SUPPORTED_VECTOR_SETS)
    model.gradient_cache = nothing
    return MOI.add_constraint(model.optimizer, vf, s)
end

function MOI.add_constraints(model::Optimizer, f::AbstractVector{F}, s::AbstractVector{S}) where {F<:SUPPORTED_SCALAR_FUNCTIONS, S <: SUPPORTED_SCALAR_SETS}
    model.gradient_cache = nothing
    return CI{F, S}[MOI.add_constraint(model, f[i], s[i]) for i in eachindex(f)]
end

function MOI.set(model::Optimizer, attr::MOI.ObjectiveFunction{<: SUPPORTED_OBJECTIVES}, f::SUPPORTED_OBJECTIVES)
    model.gradient_cache = nothing
    MOI.set(model.optimizer, attr, f)
end

function MOI.set(model::Optimizer, attr::MOI.ObjectiveSense, sense::MOI.OptimizationSense)
    model.gradient_cache = nothing
    return MOI.set(model.optimizer, attr, sense)
end

function MOI.get(model::Optimizer, attr::MOI.AbstractModelAttribute)
    return MOI.get(model.optimizer, attr)
end

function MOI.get(model::Optimizer, attr::MOI.ListOfConstraintIndices{F, S}) where {F<:SUPPORTED_SCALAR_FUNCTIONS, S<:SUPPORTED_SCALAR_SETS}
    return MOI.get(model.optimizer, attr)
end

function MOI.get(model::Optimizer, attr::MOI.ConstraintSet, ci::CI{F, S}) where {F<:SUPPORTED_SCALAR_FUNCTIONS, S<:SUPPORTED_SCALAR_SETS}
    return MOI.get(model.optimizer, attr, ci)
end

function MOI.set(model::Optimizer, attr::MOI.ConstraintSet, ci::CI{F, S}, s::S) where {F<:SUPPORTED_SCALAR_FUNCTIONS, S<:SUPPORTED_SCALAR_SETS}
    model.gradient_cache = nothing
    return MOI.set(model.optimizer, attr, ci, s)
end

function MOI.get(model::Optimizer, attr::MOI.ConstraintFunction, ci::CI{F, S}) where {F<:SUPPORTED_SCALAR_FUNCTIONS, S<:SUPPORTED_SCALAR_SETS}
    return MOI.get(model.optimizer, attr, ci)
end

function MOI.set(model::Optimizer, attr::MOI.ConstraintFunction, ci::CI{F, S}, f::F) where {F<:SUPPORTED_SCALAR_FUNCTIONS, S<:SUPPORTED_SCALAR_SETS}
    model.gradient_cache = nothing
    return MOI.set(model.optimizer, attr, ci, f)
end

function MOI.get(model::Optimizer, attr::MOI.ListOfConstraintIndices{F, S}) where {F<:SUPPORTED_VECTOR_FUNCTIONS, S<:SUPPORTED_VECTOR_SETS}
    return MOI.get(model.optimizer, attr)
end

function MOI.get(model::Optimizer, attr::MOI.ConstraintSet, ci::CI{F, S}) where {F<:SUPPORTED_VECTOR_FUNCTIONS, S<:SUPPORTED_VECTOR_SETS}
    return MOI.get(model.optimizer, attr, ci)
end

function MOI.set(model::Optimizer, attr::MOI.ConstraintSet, ci::CI{F, S}, s::S) where {F<:SUPPORTED_VECTOR_FUNCTIONS, S<:SUPPORTED_VECTOR_SETS}
    model.gradient_cache = nothing
    return MOI.set(model.optimizer, attr, ci, s)
end

function MOI.get(model::Optimizer, attr::MOI.ConstraintFunction, ci::CI{F, S}) where {F<:SUPPORTED_VECTOR_FUNCTIONS, S<:SUPPORTED_VECTOR_SETS}
    return MOI.get(model.optimizer, attr, ci)
end

function MOI.set(model::Optimizer, attr::MOI.ConstraintFunction, ci::CI{F, S}, f::F) where {F<:SUPPORTED_VECTOR_FUNCTIONS, S<:SUPPORTED_VECTOR_SETS}
    model.gradient_cache = nothing
    return MOI.set(model.optimizer, attr, ci, f)
end

function MOI.optimize!(model::Optimizer)
    model.gradient_cache = nothing
    MOI.optimize!(model.optimizer)

    # do not fail. interferes with MOI.Tests.linear12test
    if !in(MOI.get(model.optimizer, MOI.TerminationStatus()),  (MOI.LOCALLY_SOLVED, MOI.OPTIMAL))
        @warn "problem status: $(MOI.get(model.optimizer, MOI.TerminationStatus()))"
        return
    end
    # save the solution
    model.primal_optimal = MOI.get(model.optimizer, MOI.VariablePrimal(), model.var_idx)
    return
end


const QP_SET_TYPES = Union{
    MOI.GreaterThan{Float64},
    MOI.LessThan{Float64},
    MOI.EqualTo{Float64},
    MOI.Interval{Float64},
}

const QP_FUNCTION_TYPES = Union{
    MOI.SingleVariable,
    MOI.ScalarAffineFunction{Float64},
}

const QP_OBJECTIVE_TYPES = Union{
    MathOptInterface.ScalarAffineFunction{Float64},
    MathOptInterface.ScalarQuadraticFunction{Float64},
}

"""
    backward(model::Optimizer, params...)

Wrapper method for the backward pass. Checks the model/problem type and dispatches a call to
[`backward_quad`](@ref) or [`backward_conic`](@ref) accordingly.
"""
function backward(model::Optimizer, params...)
    # check if the model is a QP
    isQP = qp_supported(model.optimizer)

    # check objective
    if isQP && !(MOI.get(model.optimizer, MOI.ObjectiveFunctionType()) <: QP_OBJECTIVE_TYPES)
        isQP = false
    end

    if isQP
        return backward_quad(model, params...)
    else
        return backward_conic(model, params...)
    end
end

<<<<<<< HEAD
qp_supported(::F, ::S) where {F <: QP_FUNCTION_TYPES, S <: QP_SET_TYPES} = true
qp_supported(::F, ::S) where {F, S} = false
function qp_supported(model)
    con_types = MOI.get(model, MOI.ListOfConstraints())
    for (func, set) in con_types
        if !qp_supported(func, set)
            return false
        end
    end
    return true
end
=======
>>>>>>> 4e0afd02

"""
    backward_quad(model::Optimizer, params::Array{String}, dl_dz::Array{Float64})

Method to differentiate optimal solution `z` and return
product of jacobian matrices (`dz / dQ`, `dz / dq`, etc) with
the backward pass vector `dl / dz`

The method computes the product of
1. jacobian of problem solution `z*` with respect to
    problem parameters `params` recieved as method arguments
2. a backward pass vector `dl / dz`, where `l` can be a loss function

Note that this method *does not returns* the actual jacobians.

For more info refer eqn(7) and eqn(8) of https://arxiv.org/pdf/1703.00443.pdf
"""
function backward_quad(model::Optimizer, dl_dz::Vector{Float64})
    z = model.primal_optimal
<<<<<<< HEAD
    if model.gradient_cache === nothing
        build_quad_diff_cache!(model)
=======
    if model.gradient_cache !== nothing
        (
            Q, q, G, h, A, b, nz, var_list,
            nineq_le, le_con_idx,
            nineq_ge, ge_con_idx,
            nineq_sv_le, le_con_sv_idx,
            nineq_sv_ge, ge_con_sv_idx,
            neq, eq_con_idx,
            neq_sv, eq_con_sv_idx,
        ) = model.gradient_cache.problem_data
        λ = model.gradient_cache.inequality_duals
        ν = model.gradient_cache.equality_duals
        LHS = model.gradient_cache.lhs

    else # full computation
        problem_data = get_problem_data(model.optimizer)
        (
            Q, q, G, h, A, b, nz, var_list,
            nineq_le, le_con_idx,
            nineq_ge, ge_con_idx,
            nineq_sv_le, le_con_sv_idx,
            nineq_sv_ge, ge_con_sv_idx,
            neq, eq_con_idx,
            neq_sv, eq_con_sv_idx,
        ) = problem_data

        # separate λ, ν

        λ = MOI.get.(model.optimizer, MOI.ConstraintDual(), le_con_idx)
        append!(
            λ,
            MOI.get.(model.optimizer, MOI.ConstraintDual(), ge_con_idx),
        )
        append!(
            λ,
            MOI.get.(model.optimizer, MOI.ConstraintDual(), le_con_sv_idx),
        )
        append!(
            λ,
            MOI.get.(model.optimizer, MOI.ConstraintDual(), ge_con_sv_idx),
        )
        ν = MOI.get.(model.optimizer, MOI.ConstraintDual(), eq_con_idx)
        append!(
            ν,
            MOI.get.(model.optimizer, MOI.ConstraintDual(), eq_con_sv_idx)
        )
    
        LHS = create_LHS_matrix(z, λ, Q, G, h, A)
        model.gradient_cache = QPCache(
            problem_data,
            λ,
            ν,
            LHS,
        )
>>>>>>> 4e0afd02
    end
    (
        Q, q, G, h, A, b, nz, var_list,
        nineq, ineq_con_idx, nineq_sv_le, ineq_con_sv_le_idx, neq, eq_con_idx,
        neq_sv, eq_con_sv_idx,
    ) = model.gradient_cache.problem_data
    λ = model.gradient_cache.inequality_duals
    ν = model.gradient_cache.equality_duals
    LHS = model.gradient_cache.lhs

    RHS = [dl_dz; zeros(nineq + nineq_sv_le + neq + neq_sv)]
    partial_grads = - LHS \ RHS

<<<<<<< HEAD
=======
    nineq_total = nineq_le + nineq_ge + nineq_sv_le + nineq_sv_ge
    RHS = [dl_dz; zeros(neq + neq_sv + nineq_total)]
    partial_grads = -LHS \ RHS
>>>>>>> 4e0afd02
    dz = partial_grads[1:nz]
    dλ = partial_grads[nz+1:nz+nineq+nineq_sv_le]
    dν = partial_grads[nz+nineq+nineq_sv_le+1:nz+nineq+nineq_sv_le+neq+neq_sv]

<<<<<<< HEAD
    model.back_grad_cache = QPForwBackCache(dz, dλ, dν)
    return nothing
    # dQ = 0.5 * (dz * z' + z * dz')
    # dq = dz
    # dG = Diagonal(λ) * (dλ * z' + λ * dz') # THIS WAS WRONG
    # dh = -Diagonal(λ) * dλ
    # dA = dν * z'+ ν * dz'
    # db = -dν
end
=======
    if nineq_total > 0
        dλ = partial_grads[nz+1:nz+nineq_total]
    end
    if neq+neq_sv > 0
        dν = partial_grads[nz+nineq_total+1:nz+nineq_total+neq+neq_sv]
    end
>>>>>>> 4e0afd02

function forward_quad(model::Optimizer,
    dQ, dq, dG, dh, dA, db
)
    z = model.primal_optimal
    if model.gradient_cache === nothing
        build_quad_diff_cache!(model)
    end
    (
        Q, q, G, h, A, b, nz, var_list,
        nineq, ineq_con_idx, nineq_sv_le, ineq_con_sv_le_idx, neq, eq_con_idx,
        neq_sv, eq_con_sv_idx,
    ) = model.gradient_cache.problem_data
    λ = model.gradient_cache.inequality_duals
    ν = model.gradient_cache.equality_duals
    LHS = model.gradient_cache.lhs

    RHS = [
        dQ * z + dq + dG' * λ + dA' * ν
        λ .* (dG * z) - λ .* dh
        dA * z - db
    ]

    partial_grads = - LHS \ RHS

    dz = partial_grads[1:nz]
    dλ = partial_grads[nz+1:nz+nineq+nineq_sv_le]
    dν = partial_grads[nz+nineq+nineq_sv_le+1:nz+nineq+nineq_sv_le+neq+neq_sv]

    model.forw_grad_cache = QPForwBackCache(dz, dλ, dν)
    return nothing
end

# `MOI.supports` methods

function MOI.supports(::Optimizer,
    ::MOI.ObjectiveFunction{MOI.ScalarAffineFunction{Float64}})
    return true
end

function MOI.supports(::Optimizer,
    ::MOI.ObjectiveFunction{MOI.ScalarQuadraticFunction{Float64}})
    return true
end

function MOI.supports(::Optimizer, ::MOI.AbstractModelAttribute)
    return true
end

function MOI.supports(::Optimizer, ::MOI.ObjectiveFunction)
    return false
end

function MOI.supports(::Optimizer, ::MOI.ObjectiveFunction{<: SUPPORTED_OBJECTIVES})
    return true
end

MOI.supports_constraint(::Optimizer, ::Type{<: SUPPORTED_SCALAR_FUNCTIONS}, ::Type{<: SUPPORTED_SCALAR_SETS}) = true
MOI.supports_constraint(::Optimizer, ::Type{<: SUPPORTED_VECTOR_FUNCTIONS}, ::Type{<: SUPPORTED_VECTOR_SETS}) = true
MOI.supports(::Optimizer, ::MOI.ConstraintName, ::Type{CI{F, S}}) where {F<:SUPPORTED_SCALAR_FUNCTIONS, S<:SUPPORTED_SCALAR_SETS} = true
MOI.supports(::Optimizer, ::MOI.ConstraintName, ::Type{CI{F, S}}) where {F<:SUPPORTED_VECTOR_FUNCTIONS, S<:SUPPORTED_VECTOR_SETS} = true

MOI.get(model::Optimizer, attr::MOI.SolveTime) = MOI.get(model.optimizer, attr)

function MOI.empty!(model::Optimizer)
    MOI.empty!(model.optimizer)
    empty!(model.primal_optimal)
    empty!(model.var_idx)
    model.gradient_cache = nothing
    return
end

function MOI.is_empty(model::Optimizer)
    return MOI.is_empty(model.optimizer) &&
           isempty(model.primal_optimal) &&
           model.gradient_cache === nothing
           isempty(model.var_idx)
end

# now supports name too
MOIU.supports_default_copy_to(model::Optimizer, copy_names::Bool) = true #!copy_names

function MOI.copy_to(model::Optimizer, src::MOI.ModelLike; copy_names = false)
    model.gradient_cache = nothing
    return MOIU.default_copy_to(model.optimizer, src, copy_names)
end

function MOI.get(model::Optimizer, ::MOI.TerminationStatus)
    return MOI.get(model.optimizer, MOI.TerminationStatus())
end

function MOI.set(model::Optimizer, ::MOI.VariablePrimalStart,
                 vi::VI, value::Float64)
    model.gradient_cache = nothing
    MOI.set(model.optimizer, MOI.VariablePrimalStart(), vi, value)
end

function MOI.supports(model::Optimizer, ::MOI.VariablePrimalStart,
                      ::Type{MOI.VariableIndex})
    return MOI.supports(model.optimizer, MOI.VariablePrimalStart(), MOI.VariableIndex)
end

function MOI.get(model::Optimizer, attr::MOI.VariablePrimal, vi::VI)
    MOI.check_result_index_bounds(model.optimizer, attr)
    return MOI.get(model.optimizer, attr, vi)
end

function MOI.delete(model::Optimizer, ci::CI{F,S}) where {F <: SUPPORTED_SCALAR_FUNCTIONS, S <: SUPPORTED_SCALAR_SETS}
    model.gradient_cache = nothing
    MOI.delete(model.optimizer, ci)
end

function MOI.delete(model::Optimizer, ci::CI{F,S}) where {F <: SUPPORTED_VECTOR_FUNCTIONS, S <: SUPPORTED_VECTOR_SETS}
    model.gradient_cache = nothing
    MOI.delete(model.optimizer, ci)
end

function MOI.get(model::Optimizer, attr::MOI.ConstraintPrimal, ci::CI{F,S}) where {F <: SUPPORTED_SCALAR_FUNCTIONS, S <: SUPPORTED_SCALAR_SETS}
    return MOI.get(model.optimizer, attr, ci)
end

function MOI.get(model::Optimizer, attr::MOI.ConstraintPrimal, ci::CI{F,S}) where {F <: SUPPORTED_VECTOR_FUNCTIONS, S <: SUPPORTED_VECTOR_SETS}
    return MOI.get(model.optimizer, attr, ci)
end

function MOI.is_valid(model::Optimizer, v::VI)
    return v in model.var_idx
end

MOI.is_valid(model::Optimizer, con::CI) = MOI.is_valid(model.optimizer, con)

function MOI.get(model::Optimizer, attr::MOI.ConstraintDual, ci::CI{F,S}) where {F <: SUPPORTED_SCALAR_FUNCTIONS, S <: SUPPORTED_SCALAR_SETS}
    return MOI.get(model.optimizer, attr, ci)
end

function MOI.get(model::Optimizer, attr::MOI.ConstraintDual, ci::CI{F,S}) where {F <: SUPPORTED_VECTOR_FUNCTIONS, S <: SUPPORTED_VECTOR_SETS}
    return MOI.get(model.optimizer, attr, ci)
end

function MOI.get(model::Optimizer, ::MOI.ConstraintBasisStatus, ci::CI{F,S}) where {F <: SUPPORTED_SCALAR_FUNCTIONS, S <: SUPPORTED_SCALAR_SETS}
    return MOI.get(model.optimizer, MOI.ConstraintBasisStatus(), ci)
end

# helper methods to check if a constraint contains a Variable
function _constraint_contains(model::Optimizer, v::VI, ci::CI{MOI.SingleVariable, S}) where {S <: SUPPORTED_SCALAR_SETS}
    func = MOI.get(model, MOI.ConstraintFunction(), ci)
    return v == func.variable
end

function _constraint_contains(model::Optimizer, v::VI, ci::CI{MOI.ScalarAffineFunction{Float64}, S}) where {S <: SUPPORTED_SCALAR_SETS}
    func = MOI.get(model, MOI.ConstraintFunction(), ci)
    return any(term -> v == term.variable_index, func.terms)
end

function _constraint_contains(model::Optimizer, v::VI, ci::CI{MOI.VectorOfVariables, S}) where {S <: SUPPORTED_VECTOR_SETS}
    func = MOI.get(model, MOI.ConstraintFunction(), ci)
    return v in func.variables
end

function _constraint_contains(model::Optimizer, v::VI, ci::CI{MOI.VectorAffineFunction{Float64}, S}) where {S <: SUPPORTED_VECTOR_SETS}
    func = MOI.get(model, MOI.ConstraintFunction(), ci)
    return any(term -> v == term.scalar_term.variable_index, func.terms)
end


function MOI.delete(model::Optimizer, v::VI)
    model.gradient_cache = nothing
    # delete in inner solver
    MOI.delete(model.optimizer, v)

    # delete from var_idx
    filter!(x -> x ≠ v, model.var_idx)
end

# for array deletion
function MOI.delete(model::Optimizer, indices::Vector{VI})
    model.gradient_cache = nothing
    for i in indices
        MOI.delete(model, i)
    end
end

function MOI.modify(
    model::Optimizer,
    ::MOI.ObjectiveFunction{MOI.ScalarAffineFunction{Float64}},
    chg::MOI.AbstractFunctionModification
)
    model.gradient_cache = nothing
    MOI.modify(
        model.optimizer,
        MOI.ObjectiveFunction{MOI.ScalarAffineFunction{Float64}}(),
        chg
    )
end

function MOI.modify(model::Optimizer, ci::CI{F, S}, chg::MOI.AbstractFunctionModification) where {F<:SUPPORTED_SCALAR_FUNCTIONS, S <: SUPPORTED_SCALAR_SETS}
    model.gradient_cache = nothing
    MOI.modify(model.optimizer, ci, chg)
end

function MOI.modify(model::Optimizer, ci::CI{F, S}, chg::MOI.AbstractFunctionModification) where {F<:MOI.VectorAffineFunction{Float64}, S <: SUPPORTED_VECTOR_SETS}
    model.gradient_cache = nothing
    MOI.modify(model.optimizer, ci, chg)
end

"""
    π(v::Vector{Float64}, model::MOI.ModelLike, conic_form::MatOI.GeometricConicForm, index_map::MOIU.IndexMap)

Given a `model`, its `conic_form` and the `index_map` from the indices of
`model` to the indices of `conic_form`, find the projection of the vectors `v`
of length equal to the number of rows in the conic form onto the cartesian
product of the cones corresponding to these rows.
For more info, refer to https://github.com/matbesancon/MathOptSetDistances.jl
"""
function π(v::Vector{T}, model::MOI.ModelLike, conic_form::MatOI.GeometricConicForm, index_map::MOIU.IndexMap) where T
    return map_rows(model, conic_form, index_map, Flattened{T}()) do ci, r
        MOSD.projection_on_set(
            MOSD.DefaultDistance(),
            v[r],
            MOI.dual_set(MOI.get(model, MOI.ConstraintSet(), ci))
        )
    end
end


"""
    Dπ(v::Vector{Float64}, model, conic_form::MatOI.GeometricConicForm, index_map::MOIU.IndexMap)

Given a `model`, its `conic_form` and the `index_map` from the indices of
`model` to the indices of `conic_form`, find the gradient of the projection of
the vectors `v` of length equal to the number of rows in the conic form onto the
cartesian product of the cones corresponding to these rows.
For more info, refer to https://github.com/matbesancon/MathOptSetDistances.jl
"""
function Dπ(v::Vector{T}, model::MOI.ModelLike, conic_form::MatOI.GeometricConicForm, index_map::MOIU.IndexMap) where T
    return BlockDiagonals.BlockDiagonal(
        map_rows(model, conic_form, index_map, Nested{Matrix{T}}()) do ci, r
            MOSD.projection_gradient_on_set(
                MOSD.DefaultDistance(),
                v[r],
                MOI.dual_set(MOI.get(model, MOI.ConstraintSet(), ci)),
            )
        end
    )
end

# See the docstring of `map_rows`.
struct Nested{T} end
struct Flattened{T} end

# Store in `x` the values `y` corresponding to the rows `r` and the `k`th
# constraint.
function _assign_mapped!(x, y, r, k, ::Nested)
    x[k] = y
end
function _assign_mapped!(x, y, r, k, ::Flattened)
    x[r] = y
end

# Map the rows corresponding to `F`-in-`S` constraints and store it in `x`.
function _map_rows!(f::Function, x::Vector, model, conic_form::MatOI.GeometricConicForm, index_map::MOIU.DoubleDicts.IndexWithType{F, S}, map_mode, k) where {F, S}
    for ci in MOI.get(model, MOI.ListOfConstraintIndices{F, S}())
        r = MatOI.rows(conic_form, index_map[ci])
        k += 1
        _assign_mapped!(x, f(ci, r), r, k, map_mode)
    end
    return k
end

# Allocate a vector for storing the output of `map_rows`.
_allocate_rows(conic_form, ::Nested{T}) where {T} = Vector{T}(undef, length(conic_form.dimension))
_allocate_rows(conic_form, ::Flattened{T}) where {T} = Vector{T}(undef, length(conic_form.b))

"""
    map_rows(f::Function, model, conic_form::MatOI.GeometricConicForm, index_map::MOIU.IndexMap, map_mode::Union{Nested{T}, Flattened{T}})

Given a `model`, its `conic_form`, the `index_map` from the indices of `model`
to the indices of `conic_form` and `map_mode` of type `Nested` (resp.
`Flattened`), return a `Vector{T}` of length equal to the number of cones (resp.
rows) in the conic form where the value for the index (resp. rows) corresponding
to each cone is equal to `f(ci, r)` where `ci` is the corresponding constraint
index in `model` and `r` is a `UnitRange` of the corresponding rows in the conic
form.
"""
function map_rows(f::Function, model, conic_form::MatOI.GeometricConicForm, index_map::MOIU.IndexMap, map_mode::Union{Nested, Flattened})
    x = _allocate_rows(conic_form, map_mode)
    k = 0
    for (F, S) in MOI.get(model, MOI.ListOfConstraints())
        # Function barrier for type unstability of `F` and `S`
        # `conmap` is a `MOIU.DoubleDicts.MainIndexDoubleDict`, we index it at `F, S`
        # which returns a `MOIU.DoubleDicts.IndexWithType{F, S}` which is type stable.
        # If we have a small number of different constraint types and many
        # constraint of each type, this mostly removes type unstabilities
        # as most the time is in `_map_rows!` which is type stable.
        k = _map_rows!(f, x, model, conic_form, index_map.conmap[F, S], map_mode, k)
    end
    return x
end

function _check_termination_status(model::Optimizer)
    if !in(
        MOI.get(model, MOI.TerminationStatus()), (MOI.LOCALLY_SOLVED, MOI.OPTIMAL)
        )
        error("problem status: ", MOI.get(model.optimizer, MOI.TerminationStatus()))
    end
end

"""
    forward_conic(model::Optimizer, dA::Matrix{Float64}, db::Vector{Float64}, dc::Vector{Float64})

Method to compute the product of the derivative (Jacobian) at the
conic program parameters `A`, `b`, `c`  to the perturbations `dA`, `db`, `dc`.
This is similar to [`forward_quad`](@ref).

For theoretical background, refer Section 3 of Differentiating Through a Cone Program, https://arxiv.org/abs/1904.09043
"""
function forward_conic(
    model::Optimizer,
    dA::AbstractMatrix{<:Real}, db::AbstractVector{<:Real}, dc::AbstractVector{<:Real}
)
    _check_termination_status(model)

    if model.gradient_cache === nothing
        build_conic_diff_cache!(model)
    end

    M = model.gradient_cache.M
    vp = model.gradient_cache.vp
    Dπv = model.gradient_cache.Dπv
    (x, y, s) = model.gradient_cache.xys
    A = model.gradient_cache.A
    b = model.gradient_cache.b
    c = model.gradient_cache.c

    m = size(A, 1)
    n = size(A, 2)
    N = m + n + 1
    # NOTE: w = 1 systematically since we asserted the primal-dual pair is optimal
    (u, v, w) = (x, y - s, 1.0)

    # g = dQ * Π(z/|w|) = dQ * [u, vp, 1.0]
    RHS = [dA' * vp + dc; -dA * u + db; -dc ⋅ u - db ⋅ vp]

    dz = if norm(RHS) <= 1e-4 # TODO: parametrize or remove
        RHS .= 0 # because M is square
    else
        lsqr(M, RHS)
    end

    du, dv, dw = dz[1:n], dz[n+1:n+m], dz[n+m+1]
    model.forw_grad_cache = ConicForwCache(du, dv, dw)
    return nothing
    # dx = du - x * dw
    # dy = Dπv * dv - y * dw
    # ds = Dπv * dv - dv - s * dw
    # return -dx, -dy, -ds
end

"""
    backward_conic(model::Optimizer, dx::Vector{Float64}, dy::Vector{Float64}, ds::Vector{Float64})

Method to compute the product of the transpose of the derivative (Jacobian) at the
conic program parameters `A`, `b`, `c`  to the perturbations `dx`, `dy`, `ds`.
This is similar to [`backward_quad`](@ref).

For theoretical background, refer Section 3 of Differentiating Through a Cone Program, https://arxiv.org/abs/1904.09043
"""
function backward_conic(
    model::Optimizer,
    dx::AbstractMatrix{<:Real}, dy::AbstractVector{<:Real}, ds::AbstractVector{<:Real}
)
    _check_termination_status(model)

    if model.gradient_cache === nothing
        build_conic_diff_cache!(model)
    end

    M = model.gradient_cache.M
    vp = model.gradient_cache.vp
    Dπv = model.gradient_cache.Dπv
    (x, y, s) = model.gradient_cache.xys
    A = model.gradient_cache.A
    b = model.gradient_cache.b
    c = model.gradient_cache.c

    m = size(A, 1)
    n = size(A, 2)
    N = m + n + 1
    # NOTE: w = 1 systematically since we asserted the primal-dual pair is optimal
    (u, v, w) = (x, y - s, 1.0)

    # dz = D \phi (z)^T (dx,dy,dz)
    dz = [
        dx
        Dπv' * (dy + ds) - ds
        - x' * dx - y' * dy - s' * ds
    ]

    g = if norm(dz) <= 1e-4 # TODO: parametrize or remove
        dz .= 0 # because M is square
    else
        lsqr(M, dz)
    end

    πz = [
        u
        vp
        1.0
    ]

    model.back_grad_cache = ConicBackCache(g, πz)
    return nothing
    # dQ = - g * πz'
    # dA = - dQ[1:n, n+1:n+m]' + dQ[n+1:n+m, 1:n]
    # db = - dQ[n+1:n+m, end] + dQ[end, n+1:n+m]'
    # dc = - dQ[1:n, end] + dQ[end, 1:n]'
    # return dA, db, dc
end

MOI.supports(::Optimizer, ::MOI.VariableName, ::Type{MOI.VariableIndex}) = true

function MOI.get(model::Optimizer, ::MOI.VariableName, v::VI)
    return MOI.get(model.optimizer, MOI.VariableName(), v)
end

function MOI.set(model::Optimizer, ::MOI.VariableName, v::VI, name::String)
    MOI.set(model.optimizer, MOI.VariableName(), v, name)
end

function MOI.get(model::Optimizer, ::Type{MOI.VariableIndex}, name::String)
    return MOI.get(model.optimizer, MOI.VariableIndex, name)
end

function MOI.set(model::Optimizer, ::MOI.ConstraintName, con::CI, name::String)
    MOI.set(model.optimizer, MOI.ConstraintName(), con, name)
end

function MOI.get(model::Optimizer, ::Type{MOI.ConstraintIndex}, name::String)
    return MOI.get(model.optimizer, MOI.ConstraintIndex, name)
end

function MOI.get(model::Optimizer, ::MOI.ConstraintName, con::CI)
    return MOI.get(model.optimizer, MOI.ConstraintName(), con)
end

function MOI.get(model::Optimizer, ::MOI.ConstraintName, ::Type{CI{F, S}}) where {F<:SUPPORTED_SCALAR_FUNCTIONS, S<:SUPPORTED_SCALAR_SETS}
    return MOI.get(model.optimizer, MOI.ConstraintName(), CI{F,S})
end

function MOI.get(model::Optimizer, ::MOI.ConstraintName, ::Type{CI{VF, VS}}) where {VF<:SUPPORTED_VECTOR_FUNCTIONS, VS<:SUPPORTED_VECTOR_SETS}
    return MOI.get(model.optimizer, MOI.ConstraintName(), CI{VF,VS})
end

function MOI.set(model::Optimizer, ::MOI.Name, name::String)
    MOI.set(model.optimizer, MOI.Name(), name)
end

function MOI.get(model::Optimizer, ::Type{CI{F, S}}, name::String) where {F<:SUPPORTED_SCALAR_FUNCTIONS, S<:SUPPORTED_SCALAR_SETS}
    return MOI.get(model.optimizer, CI{F,S}, name)
end

function MOI.get(model::Optimizer, ::Type{CI{VF, VS}}, name::String) where {VF<:SUPPORTED_VECTOR_FUNCTIONS, VS<:SUPPORTED_VECTOR_SETS}
    return MOI.get(model.optimizer, CI{VF,VS}, name)
end

MOI.supports(::Optimizer, ::MOI.TimeLimitSec) = true
function MOI.set(model::Optimizer, ::MOI.TimeLimitSec, value::Union{Real, Nothing})
    MOI.set(model.optimizer, MOI.TimeLimitSec(), value)
end
function MOI.get(model::Optimizer, ::MOI.TimeLimitSec)
    return MOI.get(model.optimizer, MOI.TimeLimitSec())
end

MOI.supports(model::Optimizer, ::MOI.Silent) = MOI.supports(model.optimizer, MOI.Silent())

function MOI.set(model::Optimizer, ::MOI.Silent, value)
    MOI.set(model.optimizer, MOI.Silent(), value)
end

function MOI.get(model::Optimizer, ::MOI.Silent)
    return MOI.get(model.optimizer, MOI.Silent())
end

function MOI.get(model::Optimizer, ::MOI.SolverName)
    return MOI.get(model.optimizer, MOI.SolverName())
end<|MERGE_RESOLUTION|>--- conflicted
+++ resolved
@@ -472,7 +472,6 @@
     end
 end
 
-<<<<<<< HEAD
 qp_supported(::F, ::S) where {F <: QP_FUNCTION_TYPES, S <: QP_SET_TYPES} = true
 qp_supported(::F, ::S) where {F, S} = false
 function qp_supported(model)
@@ -484,8 +483,6 @@
     end
     return true
 end
-=======
->>>>>>> 4e0afd02
 
 """
     backward_quad(model::Optimizer, params::Array{String}, dl_dz::Array{Float64})
@@ -505,89 +502,31 @@
 """
 function backward_quad(model::Optimizer, dl_dz::Vector{Float64})
     z = model.primal_optimal
-<<<<<<< HEAD
+
     if model.gradient_cache === nothing
         build_quad_diff_cache!(model)
-=======
-    if model.gradient_cache !== nothing
-        (
-            Q, q, G, h, A, b, nz, var_list,
-            nineq_le, le_con_idx,
-            nineq_ge, ge_con_idx,
-            nineq_sv_le, le_con_sv_idx,
-            nineq_sv_ge, ge_con_sv_idx,
-            neq, eq_con_idx,
-            neq_sv, eq_con_sv_idx,
-        ) = model.gradient_cache.problem_data
-        λ = model.gradient_cache.inequality_duals
-        ν = model.gradient_cache.equality_duals
-        LHS = model.gradient_cache.lhs
-
-    else # full computation
-        problem_data = get_problem_data(model.optimizer)
-        (
-            Q, q, G, h, A, b, nz, var_list,
-            nineq_le, le_con_idx,
-            nineq_ge, ge_con_idx,
-            nineq_sv_le, le_con_sv_idx,
-            nineq_sv_ge, ge_con_sv_idx,
-            neq, eq_con_idx,
-            neq_sv, eq_con_sv_idx,
-        ) = problem_data
-
-        # separate λ, ν
-
-        λ = MOI.get.(model.optimizer, MOI.ConstraintDual(), le_con_idx)
-        append!(
-            λ,
-            MOI.get.(model.optimizer, MOI.ConstraintDual(), ge_con_idx),
-        )
-        append!(
-            λ,
-            MOI.get.(model.optimizer, MOI.ConstraintDual(), le_con_sv_idx),
-        )
-        append!(
-            λ,
-            MOI.get.(model.optimizer, MOI.ConstraintDual(), ge_con_sv_idx),
-        )
-        ν = MOI.get.(model.optimizer, MOI.ConstraintDual(), eq_con_idx)
-        append!(
-            ν,
-            MOI.get.(model.optimizer, MOI.ConstraintDual(), eq_con_sv_idx)
-        )
-    
-        LHS = create_LHS_matrix(z, λ, Q, G, h, A)
-        model.gradient_cache = QPCache(
-            problem_data,
-            λ,
-            ν,
-            LHS,
-        )
->>>>>>> 4e0afd02
     end
     (
         Q, q, G, h, A, b, nz, var_list,
-        nineq, ineq_con_idx, nineq_sv_le, ineq_con_sv_le_idx, neq, eq_con_idx,
+        nineq_le, le_con_idx,
+        nineq_ge, ge_con_idx,
+        nineq_sv_le, le_con_sv_idx,
+        nineq_sv_ge, ge_con_sv_idx,
+        neq, eq_con_idx,
         neq_sv, eq_con_sv_idx,
     ) = model.gradient_cache.problem_data
     λ = model.gradient_cache.inequality_duals
     ν = model.gradient_cache.equality_duals
     LHS = model.gradient_cache.lhs
 
-    RHS = [dl_dz; zeros(nineq + nineq_sv_le + neq + neq_sv)]
-    partial_grads = - LHS \ RHS
-
-<<<<<<< HEAD
-=======
     nineq_total = nineq_le + nineq_ge + nineq_sv_le + nineq_sv_ge
     RHS = [dl_dz; zeros(neq + neq_sv + nineq_total)]
     partial_grads = -LHS \ RHS
->>>>>>> 4e0afd02
+
     dz = partial_grads[1:nz]
-    dλ = partial_grads[nz+1:nz+nineq+nineq_sv_le]
-    dν = partial_grads[nz+nineq+nineq_sv_le+1:nz+nineq+nineq_sv_le+neq+neq_sv]
-
-<<<<<<< HEAD
+    dλ = partial_grads[nz+1:nz+nineq_total]
+    dν = partial_grads[nz+nineq_total+1:nz+nineq_total+neq+neq_sv]
+
     model.back_grad_cache = QPForwBackCache(dz, dλ, dν)
     return nothing
     # dQ = 0.5 * (dz * z' + z * dz')
@@ -597,14 +536,6 @@
     # dA = dν * z'+ ν * dz'
     # db = -dν
 end
-=======
-    if nineq_total > 0
-        dλ = partial_grads[nz+1:nz+nineq_total]
-    end
-    if neq+neq_sv > 0
-        dν = partial_grads[nz+nineq_total+1:nz+nineq_total+neq+neq_sv]
-    end
->>>>>>> 4e0afd02
 
 function forward_quad(model::Optimizer,
     dQ, dq, dG, dh, dA, db
@@ -615,7 +546,11 @@
     end
     (
         Q, q, G, h, A, b, nz, var_list,
-        nineq, ineq_con_idx, nineq_sv_le, ineq_con_sv_le_idx, neq, eq_con_idx,
+        nineq_le, le_con_idx,
+        nineq_ge, ge_con_idx,
+        nineq_sv_le, le_con_sv_idx,
+        nineq_sv_ge, ge_con_sv_idx,
+        neq, eq_con_idx,
         neq_sv, eq_con_sv_idx,
     ) = model.gradient_cache.problem_data
     λ = model.gradient_cache.inequality_duals
@@ -630,9 +565,10 @@
 
     partial_grads = - LHS \ RHS
 
+    nineq_total = nineq_le + nineq_ge + nineq_sv_le + nineq_sv_ge
     dz = partial_grads[1:nz]
-    dλ = partial_grads[nz+1:nz+nineq+nineq_sv_le]
-    dν = partial_grads[nz+nineq+nineq_sv_le+1:nz+nineq+nineq_sv_le+neq+neq_sv]
+    dλ = partial_grads[nz+1:nz+nineq_total]
+    dν = partial_grads[nz+nineq_total+1:nz+nineq_total+neq+neq_sv]
 
     model.forw_grad_cache = QPForwBackCache(dz, dλ, dν)
     return nothing
