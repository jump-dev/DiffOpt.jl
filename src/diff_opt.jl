--- conflicted
+++ resolved
@@ -36,13 +36,8 @@
 function Base.empty!(cache::InputCache)
     empty!(cache.dx)
     empty!(cache.dy)
-<<<<<<< HEAD
     cache.dobj = 0.0
     empty!(cache.parameter_constraints)
-    cache.dobj = 0.0
-=======
-    empty!(cache.parameter_constraints)
->>>>>>> ad143a75
     empty!(cache.scalar_constraints)
     empty!(cache.vector_constraints)
     cache.objective = nothing
