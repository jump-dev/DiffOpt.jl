--- conflicted
+++ resolved
@@ -39,15 +39,9 @@
 )
     inner = diff_optimizer(
         optimizer_constructor;
-<<<<<<< HEAD
         with_bridge_type,
         with_cache_type,
         with_outer_cache,
-=======
-        with_parametric_opt_interface,
-        with_bridge_type,
-        with_cache,
->>>>>>> eb76a98e
     )
     MOI.set(inner, ModelConstructor(), NonLinearProgram.Model)
     return JuMP.direct_model(inner)
