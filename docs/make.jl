using Documenter, DiffOpt, Literate, Test

const _EXAMPLE_DIR = joinpath(@__DIR__, "src", "examples")

"""
    _include_sandbox(filename)
Include the `filename` in a temporary module that acts as a sandbox. (Ensuring
no constants or functions leak into other files.)
"""
function _include_sandbox(filename)
    mod = @eval module $(gensym()) end
    return Base.include(mod, filename)
end

function _file_list(full_dir, relative_dir, extension)
    return map(
        file -> joinpath(relative_dir, file),
        filter(file -> endswith(file, extension), sort(readdir(full_dir))),
    )
end

function literate_directory(dir)
    rm.(_file_list(dir, dir, ".md"))
    for filename in _file_list(dir, dir, ".jl")
        # `include` the file to test it before `#src` lines are removed. It is
        # in a testset to isolate local variables between files.
        @testset "$(filename)" begin
            _include_sandbox(filename)
        end
        Literate.markdown(
            filename,
            dir;
            documenter = true,
        )
    end
    return
end

literate_directory(_EXAMPLE_DIR)


makedocs(;
    modules=[DiffOpt],
    doctest = false,
    clean = true,
    format=Documenter.HTML(
        prettyurls = get(ENV, "CI", nothing) == "true",
        mathengine = Documenter.MathJax2(),
    ),
    pages=[
        "Home" => "index.md",
        "Introduction" => "intro.md",
        "Manual" => "manual.md",
        "Usage" => "usage.md",
        "Reference" => "reference.md",
        "Examples" => [
<<<<<<< HEAD
            "Solving conic with PSD and SOC constraints" => "solve-conic-1.md",
            "Differentiating a simple QP by hand" => "matrix-inversion-manual.md",
            "Sensitivity Analysis" => [
                "SVM" => "sensitivity-analysis-svm.md",
                "Ridge Regression" => "sensitivity-analysis-ridge.md",
            ],
            "Hyper-parameter optimization" => "autotuning-ridge.md",
            "Custom Neural Network Layers" => [
                "ReLU Layer" => "custom-relu.md",
                "SVM as a Layer" => "custom-svm.md",
            ],
            "ChainRules integration" => "chainrules_unit.md",
        ]
=======
            "Differentiating a simple QP by hand" => "matrix-inversion-manual.md",
            "ChainRules integration (Relaxed Unit Commitment)" => "chainrules_unit.md",
            "Solving conic with PSD and SOC constraints" => "solve-conic-1.md",
        ],
        "Tutorials" => [
            joinpath("examples", f) for f in readdir(_EXAMPLE_DIR) if endswith(f, ".md")
        ],
>>>>>>> 56cb0e0e
    ],
    strict = true,  # See https://github.com/JuliaOpt/JuMP.jl/issues/1576
    repo="https://github.com/jump-dev/DiffOpt.jl",
    sitename="DiffOpt.jl",
    authors="JuMP Community",
)

deploydocs(
    repo = "github.com/jump-dev/DiffOpt.jl.git",
    push_preview = true,
)<|MERGE_RESOLUTION|>--- conflicted
+++ resolved
@@ -53,9 +53,7 @@
         "Manual" => "manual.md",
         "Usage" => "usage.md",
         "Reference" => "reference.md",
-        "Examples" => [
-<<<<<<< HEAD
-            "Solving conic with PSD and SOC constraints" => "solve-conic-1.md",
+        "Tutorials" => [
             "Differentiating a simple QP by hand" => "matrix-inversion-manual.md",
             "Sensitivity Analysis" => [
                 "SVM" => "sensitivity-analysis-svm.md",
@@ -64,19 +62,9 @@
             "Hyper-parameter optimization" => "autotuning-ridge.md",
             "Custom Neural Network Layers" => [
                 "ReLU Layer" => "custom-relu.md",
-                "SVM as a Layer" => "custom-svm.md",
             ],
             "ChainRules integration" => "chainrules_unit.md",
         ]
-=======
-            "Differentiating a simple QP by hand" => "matrix-inversion-manual.md",
-            "ChainRules integration (Relaxed Unit Commitment)" => "chainrules_unit.md",
-            "Solving conic with PSD and SOC constraints" => "solve-conic-1.md",
-        ],
-        "Tutorials" => [
-            joinpath("examples", f) for f in readdir(_EXAMPLE_DIR) if endswith(f, ".md")
-        ],
->>>>>>> 56cb0e0e
     ],
     strict = true,  # See https://github.com/JuliaOpt/JuMP.jl/issues/1576
     repo="https://github.com/jump-dev/DiffOpt.jl",
