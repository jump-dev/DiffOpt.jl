--- conflicted
+++ resolved
@@ -55,15 +55,9 @@
 @variable(model, w[1:D])
 @variable(model, b);
 
-# Add the loss constraints.
+# Add the constraints.
 
-<<<<<<< HEAD
 @constraint(model, con[i in 1:N],
-=======
-@constraint(
-    model,
-    cons[i in 1:N],
->>>>>>> 26c5b16b
     y[i] * (dot(X[i, :], w) + b) >= 1 - ξ[i]
 );
 
@@ -113,11 +107,7 @@
             ## we consider identical perturbations on all x_i coordinates
             MOI.set(model, DiffOpt.ForwardInConstraint(), con[j], y[j] * sum(w))
         else
-<<<<<<< HEAD
-            MOI.set(model, DiffOpt.ForwardInConstraint(), con[j], 0.0 * sum(w))
-=======
-            MOI.set(model, DiffOpt.ForwardInConstraint(), cons[j], 0.0)
->>>>>>> 26c5b16b
+            MOI.set(model, DiffOpt.ForwardInConstraint(), con[j], 0.0)
         end
     end
     DiffOpt.forward(model)
