# # Sensitivity Analysis of Ridge Regression

#md # [![](https://img.shields.io/badge/show-github-579ACA.svg)](@__REPO_ROOT_URL__/docs/src/examples/sensitivity-analysis-ridge.jl)

# This example illustrates the sensitivity analysis of data points in a
# [Ridge Regression](https://en.wikipedia.org/wiki/Ridge_regression) problem.
# The general form of the problem is given below:

# ```math
# \begin{split}
# \begin{array} {ll}
# \mbox{minimize} & \sum_{i=1}^{N} (y_{i} - w x_{i} - b)^2 + \alpha (w^2 + b^2) \\
# \end{array}
# \end{split}
# ```
# where
# - `w`, `b` are slope and intercept of the regressing line
# - `x`, `y` are the N data points
# - `α` is the regularization constant
#
# which is equivalent to:
# ```math
# \begin{split}
# \begin{array} {ll}
# \mbox{minimize} & e^{\top}e + \alpha (w^2) \\
# \mbox{s.t.} & e_{i} = y_{i} - w x_{i} - b \quad \quad i=1..N  \\
# \end{array}
# \end{split}
# ```


# This tutorial uses the following packages

using JuMP
import DiffOpt
import Random
import Ipopt
import Plots
using LinearAlgebra: dot

# ## Define and solve the problem

# Construct a set of noisy (guassian) data points around a line.

Random.seed!(42)

N = 150

w = 2 * abs(randn())
b = rand()
X = randn(N)
Y = w * X .+ b + 0.8 * randn(N);

# The helper method `fit_ridge` defines and solves the corresponding model.
# The ridge regression is modeled with quadratic programming
# (quadratic objective and linear constraints) and solved in generic methods
# of Ipopt. This is not the standard way of solving the ridge regression problem
# this is done here for didactic purposes.

function fit_ridge(X, Y, alpha = 0.1)
    N = length(Y)
    ## Initialize a JuMP Model with Ipopt solver
    model = Model(() -> DiffOpt.diff_optimizer(Ipopt.Optimizer))
    set_silent(model)
    @variable(model, w) # angular coefficient
    @variable(model, b) # linear coefficient
    ## expression defining approximation error
    @expression(model, e[i=1:N], Y[i] - w * X[i] - b)
    ## objective minimizing squared error and ridge penalty
    @objective(
        model,
        Min,
<<<<<<< HEAD
        1 / N * dot(e, e) + alpha * (w^2 + b^2),
=======
        1 / N * dot(e, e) + alpha * (w^2),
>>>>>>> ba669f5e
    )
    optimize!(model)
    return model, w, b # return model & variables
end


# Plot the data points and the fitted line for different alpha values

p = Plots.scatter(X, Y, label=nothing, legend=:topleft)
mi, ma = minimum(X), maximum(X)
Plots.title!("Fitted lines and points")

for alpha in 0.5:0.5:1.5
    local model, w, b = fit_ridge(X, Y, alpha)
    ŵ = value(w)
    b̂ = value(b)
    Plots.plot!(p, [mi, ma], [mi * ŵ + b̂, ma * ŵ + b̂], label="alpha=$alpha", width=2)
end
p

# ## Differentiate

# Now that we've solved the problem, we can compute the sensitivity of optimal
# values of the slope `w` with
# respect to perturbations in the data points (`x`,`y`).

alpha = 0.4
model, w, b = fit_ridge(X, Y, alpha)
ŵ = value(w)
b̂ = value(b)

# We first compute sensitivity of the slope with respect to a perturbation of the independent
# variable `x`.

# Recalling that the points $(x_i, y_i)$ appear in the objective function as:
# `(yi - b - w*xi)^2`, the `DiffOpt.ForwardInObjective` attribute must be set accordingly,
# with the terms multiplying the parameter in the objective.
# When considering the perturbation of a parameter θ, `DiffOpt.ForwardInObjective()` takes in the expression in the
# objective that multiplies θ.
# If θ appears with a quadratic and a linear form: `θ^2 a x + θ b y`, then the expression to pass to
# `ForwardInObjective` is `2θ a x + b y`.

# Sensitivity with respect to x and y

∇y = zero(X)
∇x = zero(X)
for i in 1:N
    MOI.set(
        model,
        DiffOpt.ForwardInObjective(),
        2w^2 * X[i] + 2b * w - 2 * w * Y[i]
    )
    DiffOpt.forward(model)
    ∇x[i] = MOI.get(
        model,
        DiffOpt.ForwardOutVariablePrimal(),
        w
    )
    MOI.set(
        model,
        DiffOpt.ForwardInObjective(),
        (2Y[i] - 2b - 2w * X[i]),
    )
    DiffOpt.forward(model)
    ∇y[i] = MOI.get(
        model,
        DiffOpt.ForwardOutVariablePrimal(),
        w
    )
end

# Visualize point sensitivities with respect to regression points.

p = Plots.scatter(
    X, Y,
    color = [dw < 0 ? :blue : :red for dw in ∇x],
    markersize = [5 * abs(dw) + 1.2 for dw in ∇x],
    label = ""
)
mi, ma = minimum(X), maximum(X)
Plots.plot!(p, [mi, ma], [mi * ŵ + b̂, ma * ŵ + b̂], color = :blue, label = "")
Plots.title!("Regression slope sensitivity with respect to x")

#

p = Plots.scatter(
    X, Y,
    color = [dw < 0 ? :blue : :red for dw in ∇y],
    markersize = [5 * abs(dw) + 1.2 for dw in ∇y],
    label = ""
)
mi, ma = minimum(X), maximum(X)
Plots.plot!(p, [mi, ma], [mi * ŵ + b̂, ma * ŵ + b̂], color = :blue, label = "")
Plots.title!("Regression slope sensitivity with respect to y")

# Note the points with less central `x` values induce a greater y sensitivity of the slope.<|MERGE_RESOLUTION|>--- conflicted
+++ resolved
@@ -70,11 +70,7 @@
     @objective(
         model,
         Min,
-<<<<<<< HEAD
-        1 / N * dot(e, e) + alpha * (w^2 + b^2),
-=======
         1 / N * dot(e, e) + alpha * (w^2),
->>>>>>> ba669f5e
     )
     optimize!(model)
     return model, w, b # return model & variables
