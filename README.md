# DiffOpt.jl

<<<<<<< HEAD
<!-- [![Stable](https://img.shields.io/badge/docs-stable-blue.svg)](https://jump.dev/DiffOpt.jl/stable) -->
=======
>>>>>>> 56cb0e0e
[![Dev](https://img.shields.io/badge/docs-dev-blue.svg)](https://jump.dev/DiffOpt.jl/dev)
[![Build Status](https://github.com/jump-dev/DiffOpt.jl/workflows/CI/badge.svg?branch=master)](https://github.com/jump-dev/DiffOpt.jl/actions?query=workflow%3ACI)
[![Coverage](https://codecov.io/gh/jump-dev/DiffOpt.jl/branch/master/graph/badge.svg)](https://codecov.io/gh/jump-dev/DiffOpt.jl)


DiffOpt is a package for differentiating convex optimization programs with respect to the program parameters. It currently supports linear, quadratic and conic programs. Refer to [the  documentation](https://jump.dev/DiffOpt.jl/dev) for examples. Powered by [JuMP.jl](https://jump.dev/DiffOpt.jl/dev), DiffOpt allows creating a differentiable optimization model from many
[existing optimizers](https://jump.dev/JuMP.jl/stable/installation/#Supported-solvers).


## Installation
DiffOpt can be installed via the Julia package manager:

```
(v1.3) pkg> add https://github.com/jump-dev/DiffOpt.jl
```

## Example

1. Create a model using the wrapper.
```julia
using JuMP, DiffOpt, Clp

model = JuMP.Model(() -> diff_optimizer(Clp.Optimizer))
```

2. Define your model and solve it a single line.
```julia
@variable(model, x)
@constraint(
  model, 
  cons, 
  x >= 3,
)
@objective(
  model, 
  Min, 
  2x,
)

optimize!(model) # solve
```

3. Choose the problem parameters to differentiate with and set their perturbations.
```julia
MOI.set.(  # set pertubations / gradient inputs
    model, 
    DiffOpt.BackwardInVariablePrimal(), 
    x, 
    1.0,
)
```

4. Differentiate the model (primal, dual variables specifically) and fetch the gradients
```julia
DiffOpt.backward(model) # differentiate

grad_exp = MOI.get(   # -3x+1
    model, 
    DiffOpt.BackwardOutConstraint(), 
    cons
)
JuMP.constant(grad_exp)  # 1
JuMP.coefficient(grad_exp, x)  # -3
```

<!-- Currently, DiffOpt supports two backends. If the optimization problem is of quadratic form i.e.
```
minimize_z z^T Q z / 2 + q^T z
subject to: Az = b,
            Gz ≤ h
```
then one can compute gradients by providing a backward pass vector
```julia
bpv = [1.0, 1.0]
grads = backward(diff, ["Q", "q", "h"], bpv)
```

Secondly, for a conic problem of the format:
```
minimize_x c^T x
subject to: Ax + b in K
```
where
- the objective is linear
- `K` is a Cartesian product of linear, semidefinite, second-order cones
then one can compute gradients by providing perturbations
```julia
grads = backward(diff, dA, db, dc)
``` -->


<!-- 
## Note

<<<<<<< HEAD
- This is a [NumFOCUS Google Summer of Code (2020) project](https://summerofcode.withgoogle.com/organizations/4727917315096576/?sp-page=2#5232064888045568)
- Benchmarking with CVXPY or QPTH: Refer relevant examples as in [test/MOI_wrapper.jl](https://github.com/jump-dev/DiffOpt.jl/blob/master/test/MOI_wrapper.jl#L130) -->
=======
- DiffOpt began as a [NumFOCUS sponsored Google Summer of Code (2020) project](https://summerofcode.withgoogle.com/organizations/4727917315096576/?sp-page=2#5232064888045568)
>>>>>>> 56cb0e0e
<|MERGE_RESOLUTION|>--- conflicted
+++ resolved
@@ -1,9 +1,5 @@
 # DiffOpt.jl
 
-<<<<<<< HEAD
-<!-- [![Stable](https://img.shields.io/badge/docs-stable-blue.svg)](https://jump.dev/DiffOpt.jl/stable) -->
-=======
->>>>>>> 56cb0e0e
 [![Dev](https://img.shields.io/badge/docs-dev-blue.svg)](https://jump.dev/DiffOpt.jl/dev)
 [![Build Status](https://github.com/jump-dev/DiffOpt.jl/workflows/CI/badge.svg?branch=master)](https://github.com/jump-dev/DiffOpt.jl/actions?query=workflow%3ACI)
 [![Coverage](https://codecov.io/gh/jump-dev/DiffOpt.jl/branch/master/graph/badge.svg)](https://codecov.io/gh/jump-dev/DiffOpt.jl)
@@ -33,13 +29,13 @@
 ```julia
 @variable(model, x)
 @constraint(
-  model, 
-  cons, 
+  model,
+  cons,
   x >= 3,
 )
 @objective(
-  model, 
-  Min, 
+  model,
+  Min,
   2x,
 )
 
@@ -50,8 +46,8 @@
 ```julia
 MOI.set.(  # set pertubations / gradient inputs
     model, 
-    DiffOpt.BackwardInVariablePrimal(), 
-    x, 
+    DiffOpt.BackwardInVariablePrimal(),
+    x,
     1.0,
 )
 ```
@@ -61,8 +57,8 @@
 DiffOpt.backward(model) # differentiate
 
 grad_exp = MOI.get(   # -3x+1
-    model, 
-    DiffOpt.BackwardOutConstraint(), 
+    model,
+    DiffOpt.BackwardOutConstraint(),
     cons
 )
 JuMP.constant(grad_exp)  # 1
@@ -95,12 +91,6 @@
 ``` -->
 
 
-<!-- 
 ## Note
 
-<<<<<<< HEAD
-- This is a [NumFOCUS Google Summer of Code (2020) project](https://summerofcode.withgoogle.com/organizations/4727917315096576/?sp-page=2#5232064888045568)
-- Benchmarking with CVXPY or QPTH: Refer relevant examples as in [test/MOI_wrapper.jl](https://github.com/jump-dev/DiffOpt.jl/blob/master/test/MOI_wrapper.jl#L130) -->
-=======
-- DiffOpt began as a [NumFOCUS sponsored Google Summer of Code (2020) project](https://summerofcode.withgoogle.com/organizations/4727917315096576/?sp-page=2#5232064888045568)
->>>>>>> 56cb0e0e
+- DiffOpt began as a [NumFOCUS sponsored Google Summer of Code (2020) project](https://summerofcode.withgoogle.com/organizations/4727917315096576/?sp-page=2#5232064888045568)